--- conflicted
+++ resolved
@@ -3,12 +3,11 @@
 use crate::object::Value;
 use crate::prelude::*;
 
-<<<<<<< HEAD
 pub struct Get;
 
 #[derive(Deserialize)]
 pub struct GetArgs {
-    rest: Vec<Spanned<String>>,
+    rest: Vec<Tagged<String>>,
 }
 
 impl StaticCommand for Get {
@@ -28,10 +27,7 @@
     }
 }
 
-fn get_member(path: &Spanned<String>, obj: &Spanned<Value>) -> Result<Spanned<Value>, ShellError> {
-=======
-fn get_member(path: &str, span: Span, obj: &Tagged<Value>) -> Result<Tagged<Value>, ShellError> {
->>>>>>> 600f0f3a
+fn get_member(path: &Tagged<String>, obj: &Tagged<Value>) -> Result<Tagged<Value>, ShellError> {
     let mut current = obj;
     for p in path.split(".") {
         match current.get_data_by_key(p) {
@@ -40,7 +36,7 @@
                 return Err(ShellError::labeled_error(
                     "Unknown field",
                     "object missing field",
-                    path.span,
+                    path.span(),
                 ));
             }
         }
@@ -49,7 +45,6 @@
     Ok(current.clone())
 }
 
-<<<<<<< HEAD
 pub fn get(
     GetArgs { rest: fields }: GetArgs,
     RunnableContext { input, .. }: RunnableContext,
@@ -58,48 +53,14 @@
     // if let Some(amount) = amount {
     //     return Ok(input.values.skip(amount as u64).take(1).from_input_stream());
     // }
-=======
-pub fn get(args: CommandArgs) -> Result<OutputStream, ShellError> {
-    if args.len() == 0 {
-        return Err(ShellError::labeled_error(
-            "Get requires a field or field path",
-            "needs parameter",
-            args.call_info.name_span,
-        ));
-    }
-
-    let amount = args.expect_nth(0)?.as_i64();
-
-    // If it's a number, get the row instead of the column
-    if let Ok(amount) = amount {
-        return Ok(args
-            .input
-            .values
-            .skip(amount as u64)
-            .take(1)
-            .from_input_stream());
-    }
-
-    let fields: Result<Vec<(String, Span)>, _> = args
-        .positional_iter()
-        .map(|a| (a.as_string().map(|x| (x, a.span()))))
-        .collect();
-
-    let fields = fields?;
->>>>>>> 600f0f3a
 
     let stream = input
         .values
         .map(move |item| {
             let mut result = VecDeque::new();
             for field in &fields {
-<<<<<<< HEAD
                 match get_member(field, &item) {
-                    Ok(Spanned {
-=======
-                match get_member(&field.0, field.1, &item) {
                     Ok(Tagged {
->>>>>>> 600f0f3a
                         item: Value::List(l),
                         ..
                     }) => {
