--- conflicted
+++ resolved
@@ -2,13 +2,8 @@
 use crate::object::{Primitive, TaggedDictBuilder, Value};
 use crate::prelude::*;
 
-<<<<<<< HEAD
-pub fn convert_toml_value_to_nu_value(v: &toml::Value, span: impl Into<Span>) -> Spanned<Value> {
-    let span = span.into();
-=======
-fn convert_toml_value_to_nu_value(v: &toml::Value, tag: impl Into<Tag>) -> Tagged<Value> {
+pub fn convert_toml_value_to_nu_value(v: &toml::Value, tag: impl Into<Tag>) -> Tagged<Value> {
     let tag = tag.into();
->>>>>>> 600f0f3a
 
     match v {
         toml::Value::Boolean(b) => Value::Primitive(Primitive::Boolean(*b)).tagged(tag),
